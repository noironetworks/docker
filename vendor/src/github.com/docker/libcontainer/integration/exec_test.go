--- conflicted
+++ resolved
@@ -4,10 +4,7 @@
 	"bytes"
 	"io/ioutil"
 	"os"
-<<<<<<< HEAD
-=======
 	"path/filepath"
->>>>>>> 2daede5a
 	"strconv"
 	"strings"
 	"syscall"
@@ -334,41 +331,17 @@
 		return
 	}
 	root, err := newTestRoot()
-<<<<<<< HEAD
-	if err != nil {
-		t.Fatal(err)
-	}
+	ok(t, err)
 	defer os.RemoveAll(root)
 
 	rootfs, err := newRootfs()
-	if err != nil {
-		t.Fatal(err)
-	}
-=======
-	ok(t, err)
-	defer os.RemoveAll(root)
-
-	rootfs, err := newRootfs()
-	ok(t, err)
->>>>>>> 2daede5a
-	defer remove(rootfs)
-
-	config := newTemplateConfig(rootfs)
-
-<<<<<<< HEAD
-	factory, err := libcontainer.New(root, libcontainer.Cgroupfs)
-	if err != nil {
-		t.Fatal(err)
-	}
+	ok(t, err)
+	defer remove(rootfs)
+
+	config := newTemplateConfig(rootfs)
 
 	container, err := factory.Create("test", config)
-	if err != nil {
-		t.Fatal(err)
-	}
-=======
-	container, err := factory.Create("test", config)
-	ok(t, err)
->>>>>>> 2daede5a
+	ok(t, err)
 	defer container.Destroy()
 
 	processCaps := append(config.Capabilities, "NET_ADMIN")
@@ -382,24 +355,12 @@
 		Stdout:       &stdout,
 	}
 	err = container.Start(&pconfig)
-<<<<<<< HEAD
-	if err != nil {
-		t.Fatal(err)
-	}
-=======
-	ok(t, err)
->>>>>>> 2daede5a
+	ok(t, err)
 
 	// Wait for process
 	waitProcess(&pconfig, t)
 
 	outputStatus := string(stdout.Bytes())
-<<<<<<< HEAD
-	if err != nil {
-		t.Fatal(err)
-	}
-=======
->>>>>>> 2daede5a
 
 	lines := strings.Split(outputStatus, "\n")
 
@@ -445,8 +406,6 @@
 }
 
 func testFreeze(t *testing.T, systemd bool) {
-<<<<<<< HEAD
-=======
 	if testing.Short() {
 		return
 	}
@@ -538,7 +497,6 @@
 }
 
 func TestContainerState(t *testing.T) {
->>>>>>> 2daede5a
 	if testing.Short() {
 		return
 	}
@@ -554,16 +512,7 @@
 	}
 	defer remove(rootfs)
 
-<<<<<<< HEAD
-	config := newTemplateConfig(rootfs)
-	if systemd {
-		config.Cgroups.Slice = "system.slice"
-	}
-
-	factory, err := libcontainer.New(root, libcontainer.Cgroupfs)
-=======
 	l, err := os.Readlink("/proc/1/ns/ipc")
->>>>>>> 2daede5a
 	if err != nil {
 		t.Fatal(err)
 	}
@@ -783,78 +732,4 @@
 	if shmmniOutput != "8192" {
 		t.Fatalf("kernel.shmmni property expected to be 8192, but is %s", shmmniOutput)
 	}
-}
-
-func TestContainerState(t *testing.T) {
-	if testing.Short() {
-		return
-	}
-	root, err := newTestRoot()
-	if err != nil {
-		t.Fatal(err)
-	}
-	defer os.RemoveAll(root)
-
-	rootfs, err := newRootfs()
-	if err != nil {
-		t.Fatal(err)
-	}
-	defer remove(rootfs)
-
-	l, err := os.Readlink("/proc/1/ns/ipc")
-	if err != nil {
-		t.Fatal(err)
-	}
-
-	config := newTemplateConfig(rootfs)
-	config.Namespaces = configs.Namespaces([]configs.Namespace{
-		{Type: configs.NEWNS},
-		{Type: configs.NEWUTS},
-		// host for IPC
-		//{Type: configs.NEWIPC},
-		{Type: configs.NEWPID},
-		{Type: configs.NEWNET},
-	})
-
-	factory, err := libcontainer.New(root, libcontainer.Cgroupfs)
-	if err != nil {
-		t.Fatal(err)
-	}
-
-	container, err := factory.Create("test", config)
-	if err != nil {
-		t.Fatal(err)
-	}
-	defer container.Destroy()
-
-	stdinR, stdinW, err := os.Pipe()
-	if err != nil {
-		t.Fatal(err)
-	}
-	p := &libcontainer.Process{
-		Args:  []string{"cat"},
-		Env:   standardEnvironment,
-		Stdin: stdinR,
-	}
-	err = container.Start(p)
-	if err != nil {
-		t.Fatal(err)
-	}
-	stdinR.Close()
-	defer p.Signal(os.Kill)
-
-	st, err := container.State()
-	if err != nil {
-		t.Fatal(err)
-	}
-
-	l1, err := os.Readlink(st.NamespacePaths[configs.NEWIPC])
-	if err != nil {
-		t.Fatal(err)
-	}
-	if l1 != l {
-		t.Fatal("Container using non-host ipc namespace")
-	}
-	stdinW.Close()
-	p.Wait()
 }