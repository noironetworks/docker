--- conflicted
+++ resolved
@@ -14,16 +14,6 @@
 	"github.com/docker/libcontainer/label"
 )
 
-<<<<<<< HEAD
-type Mount struct {
-	MountToPath string
-	container   *Container
-	volume      *volumes.Volume
-	Writable    bool
-	copyData    bool
-	from        *Container
-	isBind      bool
-=======
 type mountPoint struct {
 	Name        string
 	Destination string
@@ -32,7 +22,6 @@
 	Volume      volume.Volume `json:"-"`
 	Source      string
 	Relabel     string
->>>>>>> 2daede5a
 }
 
 func (m *mountPoint) Setup() (string, error) {
@@ -69,35 +58,6 @@
 	}
 	arr := strings.Split(spec, ":")
 
-<<<<<<< HEAD
-	for _, mnt := range mounts {
-		if err := mnt.initialize(); err != nil {
-			return err
-		}
-	}
-
-	// On every start, this will apply any new `VolumesFrom` entries passed in via HostConfig, which may override volumes set in `create`
-	return container.applyVolumesFrom()
-}
-
-func (m *Mount) initialize() error {
-	// No need to initialize anything since it's already been initialized
-	if hostPath, exists := m.container.Volumes[m.MountToPath]; exists {
-		// If this is a bind-mount/volumes-from, maybe it was passed in at start instead of create
-		// We need to make sure bind-mounts/volumes-from passed on start can override existing ones.
-		if (!m.volume.IsBindMount && !m.isBind) && m.from == nil {
-			return nil
-		}
-		if m.volume.Path == hostPath {
-			return nil
-		}
-
-		// Make sure we remove these old volumes we don't actually want now.
-		// Ignore any errors here since this is just cleanup, maybe someone volumes-from'd this volume
-		if v := m.container.daemon.volumes.Get(hostPath); v != nil {
-			v.RemoveContainer(m.container.ID)
-			m.container.daemon.volumes.Delete(v.Path)
-=======
 	switch len(arr) {
 	case 2:
 		bind.Destination = arr[1]
@@ -106,7 +66,6 @@
 		mode := arr[2]
 		if !validMountMode(mode) {
 			return nil, fmt.Errorf("invalid mode for volumes-from: %s", mode)
->>>>>>> 2daede5a
 		}
 		bind.RW = rwModes[mode]
 		// Relabel will apply a SELinux label, if necessary
@@ -134,55 +93,6 @@
 	return bind, nil
 }
 
-<<<<<<< HEAD
-func (container *Container) parseVolumeMountConfig() (map[string]*Mount, error) {
-	var mounts = make(map[string]*Mount)
-	// Get all the bind mounts
-	for _, spec := range container.hostConfig.Binds {
-		path, mountToPath, writable, err := parseBindMountSpec(spec)
-		if err != nil {
-			return nil, err
-		}
-		// Check if a bind mount has already been specified for the same container path
-		if m, exists := mounts[mountToPath]; exists {
-			return nil, fmt.Errorf("Duplicate volume %q: %q already in use, mounted from %q", path, mountToPath, m.volume.Path)
-		}
-		// Check if a volume already exists for this and use it
-		vol, err := container.daemon.volumes.FindOrCreateVolume(path, writable)
-		if err != nil {
-			return nil, err
-		}
-		mounts[mountToPath] = &Mount{
-			container:   container,
-			volume:      vol,
-			MountToPath: mountToPath,
-			Writable:    writable,
-			isBind:      true, // in case the volume itself is a normal volume, but is being mounted in as a bindmount here
-		}
-	}
-
-	// Get the rest of the volumes
-	for path := range container.Config.Volumes {
-		// Check if this is already added as a bind-mount
-		path = filepath.Clean(path)
-		if _, exists := mounts[path]; exists {
-			continue
-		}
-
-		// Check if this has already been created
-		if _, exists := container.Volumes[path]; exists {
-			continue
-		}
-		realPath, err := container.getResourcePath(path)
-		if err != nil {
-			return nil, fmt.Errorf("failed to evaluate the absolute path of symlink")
-		}
-		if stat, err := os.Stat(realPath); err == nil {
-			if !stat.IsDir() {
-				return nil, fmt.Errorf("file exists at %s, can't create volume there", realPath)
-			}
-		}
-=======
 func parseVolumesFrom(spec string) (string, string, error) {
 	if len(spec) == 0 {
 		return "", "", fmt.Errorf("malformed volumes-from specification: %s", spec)
@@ -191,7 +101,6 @@
 	specParts := strings.SplitN(spec, ":", 2)
 	id := specParts[0]
 	mode := "rw"
->>>>>>> 2daede5a
 
 	if len(specParts) == 2 {
 		mode = specParts[1]
